{
  "name": "com.android.scheduling",
<<<<<<< HEAD
  "version": 330512000
=======

  // Placeholder module version to be replaced during build.
  // Do not change!
  "version": 0
>>>>>>> 3e3bb493
}<|MERGE_RESOLUTION|>--- conflicted
+++ resolved
@@ -1,11 +1,7 @@
 {
   "name": "com.android.scheduling",
-<<<<<<< HEAD
-  "version": 330512000
-=======
 
   // Placeholder module version to be replaced during build.
   // Do not change!
-  "version": 0
->>>>>>> 3e3bb493
+  "version": 330910000
 }