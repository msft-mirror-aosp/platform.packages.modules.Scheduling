--- conflicted
+++ resolved
@@ -1,8 +1,4 @@
 {
   "name": "com.android.scheduling",
-<<<<<<< HEAD
-  "version": 330200000
-=======
-  "version": 339999900
->>>>>>> a531931e
+  "version": 330210000
 }