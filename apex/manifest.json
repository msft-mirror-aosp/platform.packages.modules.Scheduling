{
  "name": "com.android.scheduling",
<<<<<<< HEAD
  "version": 310722000
=======
  "version": 319999900
>>>>>>> 62a59666
}<|MERGE_RESOLUTION|>--- conflicted
+++ resolved
@@ -1,8 +1,4 @@
 {
   "name": "com.android.scheduling",
-<<<<<<< HEAD
-  "version": 310722000
-=======
-  "version": 319999900
->>>>>>> 62a59666
+  "version": 310723000
 }