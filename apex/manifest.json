--- conflicted
+++ resolved
@@ -1,11 +1,7 @@
 {
   "name": "com.android.scheduling",
-<<<<<<< HEAD
-  "version": 330711000
-=======
 
   // Placeholder module version to be replaced during build.
   // Do not change!
-  "version": 0
->>>>>>> 6e5773dd
+  "version": 331111000
 }