{
  "name": "com.android.scheduling",
<<<<<<< HEAD
  "version": 310921000
=======
  "version": 330000000
>>>>>>> 4d721f5f
}<|MERGE_RESOLUTION|>--- conflicted
+++ resolved
@@ -1,8 +1,4 @@
 {
   "name": "com.android.scheduling",
-<<<<<<< HEAD
-  "version": 310921000
-=======
-  "version": 330000000
->>>>>>> 4d721f5f
+  "version": 330450100
 }