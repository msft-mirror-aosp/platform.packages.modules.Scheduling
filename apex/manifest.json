{
  "name": "com.android.scheduling",
<<<<<<< HEAD
  "version": 330210000
=======
  "version": 330000000
>>>>>>> 59659462
}<|MERGE_RESOLUTION|>--- conflicted
+++ resolved
@@ -1,8 +1,4 @@
 {
   "name": "com.android.scheduling",
-<<<<<<< HEAD
-  "version": 330210000
-=======
-  "version": 330000000
->>>>>>> 59659462
+  "version": 330310000
 }