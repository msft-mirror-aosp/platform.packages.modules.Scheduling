{
  "name": "com.android.scheduling",
<<<<<<< HEAD
  "version": 330451000
=======
  "version": 339990000
>>>>>>> 6458aa60
}<|MERGE_RESOLUTION|>--- conflicted
+++ resolved
@@ -1,8 +1,4 @@
 {
   "name": "com.android.scheduling",
-<<<<<<< HEAD
-  "version": 330451000
-=======
-  "version": 339990000
->>>>>>> 6458aa60
+  "version": 330452000
 }