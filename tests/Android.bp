// Copyright (C) 2021 The Android Open Source Project
//
// Licensed under the Apache License, Version 2.0 (the "License");
// you may not use this file except in compliance with the License.
// You may obtain a copy of the License at
//
//      http://www.apache.org/licenses/LICENSE-2.0
//
// Unless required by applicable law or agreed to in writing, software
// distributed under the License is distributed on an "AS IS" BASIS,
// WITHOUT WARRANTIES OR CONDITIONS OF ANY KIND, either express or implied.
// See the License for the specific language governing permissions and
// limitations under the License.

package {
    default_applicable_licenses: ["Android-Apache-2.0"],
}

android_test {
    name: "CtsRebootReadinessTestCases",
    manifest: "AndroidManifest.xml",
    srcs: ["src/**/*.java"],
    static_libs: [
        "androidx.test.rules",
        "truth",
        "androidx.test.core",
    ],
    test_suites: [
        "general-tests",
        "cts",
        "mts-scheduling",
<<<<<<< HEAD
=======
        "mcts-scheduling",
>>>>>>> a47e8c47
    ],
    target_sdk_version: "31",
    min_sdk_version: "31",
}<|MERGE_RESOLUTION|>--- conflicted
+++ resolved
@@ -29,10 +29,7 @@
         "general-tests",
         "cts",
         "mts-scheduling",
-<<<<<<< HEAD
-=======
         "mcts-scheduling",
->>>>>>> a47e8c47
     ],
     target_sdk_version: "31",
     min_sdk_version: "31",
